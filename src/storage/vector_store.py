"""Vector store abstractions.

The project aims to support both a simple in-memory store for testing and a
Weaviate-backed implementation for production.  Only the in-memory store is
used in the tests, but the Weaviate wrapper remains for parity with the
README's architecture description.
"""

import weaviate
<<<<<<< HEAD
from typing import Any, Callable, Dict, List, Optional, Tuple, Union
=======
from typing import Any, Callable, Dict, List, Optional, Tuple
>>>>>>> b669633f

import numpy as np


class WeaviateVectorStore:
    """Minimal wrapper around a Weaviate collection.

    The store supports adding plain text documents with optional metadata and
    hybrid similarity search combining BM25 and semantic vectors.
    """

    def __init__(
        self,
        client: weaviate.Client,
        index_name: str = "Document",
        text_key: str = "text",
        embedding: Optional[Callable[[str], List[float]]] = None,
    ) -> None:
        self.client = client
        self.index_name = index_name
        self.text_key = text_key
        self.embedding = embedding
        self._ensure_schema()

    # ------------------------------------------------------------------
    def _ensure_schema(self) -> None:
        """Create the schema for the index if it does not already exist."""
        schema = {
            "class": self.index_name,
            "vectorizer": "none",
            "properties": [
                {"name": self.text_key, "dataType": ["text"]},
            ],
        }
        if not self.client.schema.exists(self.index_name):
            self.client.schema.create_class(schema)

    # ------------------------------------------------------------------
    def add_texts(
        self,
        texts: List[str],
        embeddings: Optional[List[List[float]]] = None,
        metadatas: Optional[List[Dict[str, Any]]] = None,
    ) -> None:
        """Add a batch of texts with optional metadata to the store."""

        metadatas = metadatas or [{} for _ in texts]
        with self.client.batch as batch:
            batch.batch_size = 100
            for i, (text, metadata) in enumerate(zip(texts, metadatas)):
                if embeddings is not None:
                    vector = embeddings[i]
                else:
                    vector = self.embedding(text) if self.embedding else None
                obj = {self.text_key: text, **metadata}
                batch.add_data_object(obj, self.index_name, vector=vector)

    # ------------------------------------------------------------------
    def similarity_search(
        self,
        query: str,
        k: int = 4,
        alpha: float = 0.5,
    ) -> List[Dict[str, Any]]:
        """Return the top ``k`` most similar documents for ``query``.

        The search is "hybrid" -- it combines BM25 keyword search with
        semantic vector search.  The ``alpha`` parameter controls the weighting
        between the two methods (0 = only keyword, 1 = only vector).
        """
        vector = self.embedding(query) if self.embedding else None
        result = (
            self.client.query
            .get(self.index_name, [self.text_key])
            .with_hybrid(query, vector=vector, alpha=alpha)
            .with_limit(k)
            .do()
        )
        hits = result.get("data", {}).get("Get", {}).get(self.index_name, [])
        # Format results as a list of documents with text and metadata
        documents: List[Dict[str, Any]] = []
        for hit in hits:
            doc = {"text": hit.get(self.text_key, "")}
            for key, value in hit.items():
                if key != self.text_key:
                    doc[key] = value
            documents.append(doc)
        return documents


class SimpleVectorStore:
    """A minimal in-memory vector store used for tests and examples.

    The store keeps a list of texts alongside their corresponding embedding
    vectors.  Similarity search is performed using cosine similarity.
    """

    def __init__(self) -> None:
        self.texts: List[str] = []
        self.embeddings: List[List[float]] = []

    # ------------------------------------------------------------------
    def add_texts(self, texts: List[str], embeddings: List[List[float]]) -> None:
        """Add texts with precomputed embeddings to the store."""

        self.texts.extend(texts)
        self.embeddings.extend(embeddings)

    # ------------------------------------------------------------------
    def similarity_search(
        self, query_embedding: List[float], k: int = 4
    ) -> List[Tuple[str, float]]:
        """Return the ``k`` most similar texts for ``query_embedding``."""

        if not self.embeddings:
            return []

        q = np.array(query_embedding)
        scores: List[Tuple[str, float]] = []
        for text, emb in zip(self.texts, self.embeddings):
            e = np.array(emb)
            score = float(np.dot(q, e) / (np.linalg.norm(q) * np.linalg.norm(e) + 1e-10))
            scores.append((text, score))
        scores.sort(key=lambda x: x[1], reverse=True)
<<<<<<< HEAD
        return scores[:k]


def get_vector_store(
    embed_fn: Callable[[List[str]], List[List[float]]]
) -> Union[WeaviateVectorStore, SimpleVectorStore]:
    """Instantiate a vector store, preferring Weaviate if available.

    The function tries to create a ``WeaviateVectorStore`` using configuration
    values from :mod:`config`.  If the connection fails for any reason the
    function falls back to the in-memory :class:`SimpleVectorStore` so that the
    rest of the system remains usable.
    """

    from config import COLLECTION_NAME, WEAVIATE_API_KEY, WEAVIATE_URL

    try:  # pragma: no cover - requires external service
        auth = (
            weaviate.AuthApiKey(api_key=WEAVIATE_API_KEY)
            if WEAVIATE_API_KEY
            else None
        )
        client = weaviate.Client(url=WEAVIATE_URL, auth_client_secret=auth, timeout_config=(2, 2))
        return WeaviateVectorStore(
            client,
            index_name=COLLECTION_NAME,
            embedding=lambda text: embed_fn([text])[0],
        )
    except Exception:
        return SimpleVectorStore()
=======
        return scores[:k]
>>>>>>> b669633f
<|MERGE_RESOLUTION|>--- conflicted
+++ resolved
@@ -7,12 +7,7 @@
 """
 
 import weaviate
-<<<<<<< HEAD
 from typing import Any, Callable, Dict, List, Optional, Tuple, Union
-=======
-from typing import Any, Callable, Dict, List, Optional, Tuple
->>>>>>> b669633f
-
 import numpy as np
 
 
@@ -136,9 +131,7 @@
             score = float(np.dot(q, e) / (np.linalg.norm(q) * np.linalg.norm(e) + 1e-10))
             scores.append((text, score))
         scores.sort(key=lambda x: x[1], reverse=True)
-<<<<<<< HEAD
         return scores[:k]
-
 
 def get_vector_store(
     embed_fn: Callable[[List[str]], List[List[float]]]
@@ -166,7 +159,4 @@
             embedding=lambda text: embed_fn([text])[0],
         )
     except Exception:
-        return SimpleVectorStore()
-=======
-        return scores[:k]
->>>>>>> b669633f
+        return SimpleVectorStore()